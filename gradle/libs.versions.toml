[versions]
agp = "8.11.1"
ksp = "2.2.0-2.0.2"
kotlin = "2.2.0"

kotlinDatetime = "0.7.1"
kotlinCoroutines = "1.10.2"
material = "1.13.0"
core = "1.17.0"
coreSplashscreen = "1.0.1"
concurrent = "1.3.0"
appcompat = "1.7.1"
fragment = "1.8.9"
activityCompose = "1.11.0"
media3 = "1.8.0"
mediarouter = "1.8.1"
palette = "1.0.0"
preference = "1.2.1"
constraintlayout = "2.2.1"
swiperefreshlayout = "1.1.0"
recyclerview = "1.4.0"
cardview = "1.0.0"
viewpager = "1.1.0"
lifecycle = "2.9.4"
<<<<<<< HEAD
room = "2.8.1"
navigation = "2.9.5"
compose = "2025.09.01"
=======
room = "2.8.2"
navigation = "2.9.5"
compose = "2025.10.00"
>>>>>>> 2184bae9

koin = "4.1.1"
coil = "3.3.0"
ktor = "3.3.1"

markwon = "4.6.2"
m3color = "2025.4"
coilTransformations = "3.0.0"
balloon = "1.6.13"
composeMarkdown = "0.5.7"
aboutlibraries = "13.0.0-rc01"
fadingedgelayout = "1.0.0"
advrecyclerview = "1.0.0"
fastscroll = "1.3.0"
customactivityoncrash = "2.4.0"
keyboardvisibilityevent = "3.0.0-RC3"
taglib = "1.0.0-alpha25"
jaudiotagger = "2.3.15"
versioncompare = "1.5.0"
commons-text = "1.14.0"
leakcanary = "2.14"

[libraries]
material-components = { module = "com.google.android.material:material", version.ref = "material" }
androidx-core = { module = "androidx.core:core-ktx", version.ref = "core" }
androidx-core-splashscreen = { module = "androidx.core:core-splashscreen", version.ref = "coreSplashscreen" }
androidx-concurrent-futures = { module = "androidx.concurrent:concurrent-futures-ktx", version.ref = "concurrent" }
androidx-mediarouter = { module = "androidx.mediarouter:mediarouter", version.ref = "mediarouter" }
androidx-appcompat = { module = "androidx.appcompat:appcompat", version.ref = "appcompat" }
androidx-fragment = { module = "androidx.fragment:fragment-ktx", version.ref = "fragment" }
androidx-activity-compose = { module = "androidx.activity:activity-compose", version.ref = "activityCompose" }
androidx-palette = { module = "androidx.palette:palette-ktx", version.ref = "palette" }
androidx-preference = { module = "androidx.preference:preference-ktx", version.ref = "preference" }
androidx-constraintlayout = { module = "androidx.constraintlayout:constraintlayout", version.ref = "constraintlayout" }
androidx-swiperefreshlayout = { module = "androidx.swiperefreshlayout:swiperefreshlayout", version.ref = "swiperefreshlayout" }
androidx-recyclerview = { module = "androidx.recyclerview:recyclerview", version.ref = "recyclerview" }
androidx-cardview = { module = "androidx.cardview:cardview", version.ref = "cardview" }
androidx-viewpager = { module = "androidx.viewpager:viewpager", version.ref = "viewpager" }

kotlinx-datetime = { module = "org.jetbrains.kotlinx:kotlinx-datetime", version.ref = "kotlinDatetime" }
kotlinx-coroutines-android = { module = "org.jetbrains.kotlinx:kotlinx-coroutines-android", version.ref = "kotlinCoroutines" }
kotlinx-coroutines-guava = { module = "org.jetbrains.kotlinx:kotlinx-coroutines-guava", version.ref = "kotlinCoroutines" }

lifecycle-common = { module = "androidx.lifecycle:lifecycle-common-java8", version.ref = "lifecycle" }
lifecycle-runtime = { module = "androidx.lifecycle:lifecycle-runtime-ktx", version.ref = "lifecycle" }
lifecycle-livedata = { module = "androidx.lifecycle:lifecycle-livedata-ktx", version.ref = "lifecycle" }
lifecycle-viewmodel = { module = "androidx.lifecycle:lifecycle-viewmodel-ktx", version.ref = "lifecycle" }
lifecycle-viewmodel-compose = { module = "androidx.lifecycle:lifecycle-viewmodel-compose" }

media3-exoplayer = { module = "androidx.media3:media3-exoplayer", version.ref = "media3" }
media3-exoplayer-midi = { module = "androidx.media3:media3-exoplayer-midi", version.ref = "media3" }
media3-session = { module = "androidx.media3:media3-session", version.ref = "media3" }

room = { module = "androidx.room:room-ktx", version.ref = "room" }
room-compiler = { module = "androidx.room:room-compiler", version.ref = "room" }

navigation-common = { module = "androidx.navigation:navigation-common-ktx", version.ref = "navigation" }
navigation-runtime = { module = "androidx.navigation:navigation-runtime-ktx", version.ref = "navigation" }
navigation-fragment = { module = "androidx.navigation:navigation-fragment-ktx", version.ref = "navigation" }
navigation-ui = { module = "androidx.navigation:navigation-ui-ktx", version.ref = "navigation" }

compose-bom = { module = "androidx.compose:compose-bom", version.ref = "compose" }
compose-runtime-livedata = { module = "androidx.compose.runtime:runtime-livedata" }
compose-material3 = { module = "androidx.compose.material3:material3" }
compose-ui = { module = "androidx.compose.ui:ui" }
compose-ui-tooling = { module = "androidx.compose.ui:ui-tooling" }
compose-ui-tooling-preview = { module = "androidx.compose.ui:ui-tooling-preview" }

koin-android = { module = "io.insert-koin:koin-android", version.ref = "koin" }
koin-core = { module = "io.insert-koin:koin-core", version.ref = "koin" }
koin-compose = { module = "io.insert-koin:koin-androidx-compose", version.ref = "koin" }

coil = { module = "io.coil-kt.coil3:coil", version.ref = "coil" }
coil-compose = { module = "io.coil-kt.coil3:coil-compose", version.ref = "coil" }
coil-network = { module = "io.coil-kt.coil3:coil-network-ktor3", version.ref = "coil" }

ktor-client-core = { group = "io.ktor", name = "ktor-client-core", version.ref = "ktor" }
ktor-client-okhttp = { group = "io.ktor", name = "ktor-client-okhttp", version.ref = "ktor" }
ktor-client-content-negotiation = { group = "io.ktor", name = "ktor-client-content-negotiation", version.ref = "ktor" }
ktor-client-encoding = { group = "io.ktor", name = "ktor-client-encoding", version.ref = "ktor" }
ktor-serialization-json = { group = "io.ktor", name = "ktor-serialization-kotlinx-json", version.ref = "ktor" }

markwon-core = { module = "io.noties.markwon:core", version.ref = "markwon" }
markwon-html = { module = "io.noties.markwon:html", version.ref = "markwon" }
markwon-linkify = { module = "io.noties.markwon:linkify", version.ref = "markwon" }

m3color = { module = "com.github.Kyant0:m3color", version.ref = "m3color" }
coil-transformations = { module = "com.github.Commit451.coil-transformations:transformations", version.ref = "coilTransformations" }

balloon = { module = "com.github.skydoves:balloon", version.ref = "balloon" }
compose-markdown = { module = "com.github.jeziellago:compose-markdown", version.ref = "composeMarkdown" }
aboutlibraries = { module = "com.mikepenz:aboutlibraries-compose-m3", version.ref = "aboutlibraries" }

fadingedgelayout = { module = "com.github.bosphere.android-fadingedgelayout:fadingedgelayout", version.ref = "fadingedgelayout" }
advrecyclerview = { module = "com.h6ah4i.android.widget.advrecyclerview:advrecyclerview", version.ref = "advrecyclerview" }
fastscroll = { module = "me.zhanghai.android.fastscroll:library", version.ref = "fastscroll" }

customactivityoncrash = { module = "cat.ereza:customactivityoncrash", version.ref = "customactivityoncrash" }
keyboardvisibilityevent = { module = "net.yslibrary.keyboardvisibilityevent:keyboardvisibilityevent", version.ref = "keyboardvisibilityevent" }

taglib = { module = "com.github.Kyant0:taglib", version.ref = "taglib" }
jaudiotagger = { module = "com.github.Adonai:jaudiotagger", version.ref = "jaudiotagger" }

versioncompare = { module = "io.github.g00fy2:versioncompare", version.ref = "versioncompare" }
commons-text = { module = "org.apache.commons:commons-text", version.ref = "commons-text" }

leakcanary = { module = "com.squareup.leakcanary:leakcanary-android", version.ref = "leakcanary" }

[bundles]
kotlinx = ["kotlinx-datetime", "kotlinx-coroutines-android", "kotlinx-coroutines-guava"]
lifecycle = ["lifecycle-common", "lifecycle-runtime", "lifecycle-livedata", "lifecycle-viewmodel", "lifecycle-viewmodel-compose"]
media3 = ["media3-session", "media3-exoplayer", "media3-exoplayer-midi"]
navigation = ["navigation-common", "navigation-runtime", "navigation-fragment", "navigation-ui"]
koin = ["koin-core", "koin-android", "koin-compose"]
coil = ["coil", "coil-compose", "coil-network"]
ktor = ["ktor-client-core", "ktor-client-okhttp", "ktor-serialization-json", "ktor-client-content-negotiation", "ktor-client-encoding"]
markwon = ["markwon-core", "markwon-html", "markwon-linkify"]

[plugins]
android = { id = "com.android.application", version.ref = "agp" }
android-safeargs = { id = "androidx.navigation.safeargs", version.ref = "navigation" }
kotlin-android = { id = "org.jetbrains.kotlin.android", version.ref = "kotlin" }
kotlin-compose-compiler = { id = "org.jetbrains.kotlin.plugin.compose", version.ref = "kotlin" }
kotlin-serialization = { id = "org.jetbrains.kotlin.plugin.serialization", version.ref = "kotlin" }
ksp = { id = "com.google.devtools.ksp", version.ref = "ksp" }
aboutlibraries = { id = "com.mikepenz.aboutlibraries.plugin.android", version.ref = "aboutlibraries" }<|MERGE_RESOLUTION|>--- conflicted
+++ resolved
@@ -22,15 +22,9 @@
 cardview = "1.0.0"
 viewpager = "1.1.0"
 lifecycle = "2.9.4"
-<<<<<<< HEAD
-room = "2.8.1"
-navigation = "2.9.5"
-compose = "2025.09.01"
-=======
 room = "2.8.2"
 navigation = "2.9.5"
 compose = "2025.10.00"
->>>>>>> 2184bae9
 
 koin = "4.1.1"
 coil = "3.3.0"
